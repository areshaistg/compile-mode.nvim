---@alias SplitModifier "aboveleft"|"belowright"|"topleft"|"botright"|""
---@alias SMods { vertical: boolean?, silent: boolean?, split: SplitModifier? }
---@alias CommandParam { args: string?, smods: SMods?, bang: boolean?, count: integer }
---@alias Config { no_baleia_support: boolean?, default_command: string?, time_format: string?, baleia_opts: table?, buffer_name: string?, error_highlights: false|table<string, HighlightStyle|false>?, error_regexp_table: ErrorRegexpTable?, debug: boolean?, error_ignore_file_list: string[]?, compilation_hidden_output: (string|string[])?, recompile_no_fail: boolean? }

local a = require("plenary.async")
local errors = require("compile-mode.errors")
local utils = require("compile-mode.utils")
local colors = require("compile-mode.colors")

local M = {}

local current_error = 0
---@type string|nil
local prev_dir = nil
---@type Config
local config = {
	buffer_name = "*compilation*",
	default_command = "make -k",
	error_highlights = colors.default_highlights,
	time_format = "%a %b %e %H:%M:%S",
}

M.level = errors.level

local debug = a.void(function(...)
	if config.debug == true then
		utils.wait()
		print(...)
	end
end)

---@param bufnr integer
---@param start integer
---@param end_ integer
---@param data string[]
local function set_lines(bufnr, start, end_, data)
	vim.api.nvim_buf_set_lines(bufnr, start, end_, false, data)
<<<<<<< HEAD

	if utils.bufnr("%") == bufnr then
		vim.cmd("normal G")
	end
=======
	vim.api.nvim_buf_call(bufnr, function()
		vim.cmd("normal G")
	end)
>>>>>>> 728ebbed
end

---Configure `compile-mode.nvim`. Also sets up the highlight groups for errors.
---
---@param opts Config
function M.setup(opts)
	debug("== setup() ==")
	config = vim.tbl_deep_extend("force", config, opts)

	errors.error_regexp_table = vim.tbl_extend("force", errors.error_regexp_table, config.error_regexp_table or {})
	errors.ignore_file_list = vim.list_extend(errors.ignore_file_list, config.error_ignore_file_list or {})

	if config.error_highlights then
		colors.setup_highlights(config.error_highlights)
	end

	debug("config = " .. vim.inspect(config))
end

---@type fun(cmd: string, bufnr: integer, sync: boolean | nil): integer, integer, integer
local runjob = a.wrap(function(cmd, bufnr, sync, callback)
	debug("== runjob() ==")

	local count = 0

	local on_either = a.void(function(_, data)
		if not data or #data < 1 or (#data == 1 and data[1] == "") then
			return
		end

		count = count + #data

		local linecount = vim.api.nvim_buf_line_count(bufnr)
		for i, line in ipairs(data) do
			local error = errors.parse(line)

			if config.compilation_hidden_output then
				local hide
				if type(config.compilation_hidden_output) == "string" then
					hide = { config.compilation_hidden_output }
				else
					hide = config.compilation_hidden_output --[[@as string[] ]]
				end

				for _, re in ipairs(hide) do
					line = vim.fn.substitute(line, re, "", "") --[[@as string]]
					data[i] = line
				end
			end

			if error then
				errors.error_list[linecount + i - 1] = error
			elseif not config.no_baleia_support then
				line = vim.fn.substitute(line, "^\\([^: \\t]\\+\\):", "\x1b[34m\\1\x1b[0m:", "")
				data[i] = line
			end
		end

		set_lines(bufnr, -2, -1, data)
		utils.wait()
		errors.highlight(bufnr)
	end)

	debug("== starting job ==")
	local job_id = vim.fn.jobstart(cmd, {
		cwd = prev_dir,
		on_stdout = on_either,
		on_stderr = on_either,
		on_exit = function(id, code)
			callback(count, code, id)
		end,
	})
	debug("job_id = " .. job_id)

	if job_id <= 0 then
		vim.notify("Failed to start job with command " .. cmd, vim.log.levels.ERROR)
		return
	end

	vim.g.compile_job_id = job_id

	if sync then
		debug("== sync mode - waiting for job to finish ==")
		vim.fn.jobwait({ job_id })
	end

	vim.api.nvim_create_autocmd({ "BufDelete" }, {
		buffer = bufnr,
		callback = function()
			vim.fn.jobstop(job_id)
		end,
	})
end, 4)

---Get the current time, formatted.
local function time()
	return vim.fn.strftime(config.time_format)
end

---Get the default directory, formatted.
local function default_dir()
	local cwd = vim.fn.getcwd() --[[@as string]]
	return cwd:gsub("^" .. vim.env.HOME, "~")
end

---Go to the error on the current line
function M.goto_error()
	debug("== goto_error() ==")

	local linenum = unpack(vim.api.nvim_win_get_cursor(0))
	local error = errors.error_list[linenum]
	debug("error = " .. vim.inspect(error))

	if not error then
		vim.notify("No error here")
		return
	end

	utils.jump_to_error(error)
end

---Interrupt the currently running compilation command.
---
---@type fun()
M.interrupt = a.void(function()
	debug("== interrupt() ==")

	if not vim.g.compile_job_id then
		debug("== nothing to interrupt ==")
		return
	end

	debug("== interrupting compilation ==")
	debug("vim.g.compile_job_id = ", vim.g.compile_job_id)

	local bufnr = utils.bufnr(config.buffer_name)
	debug("bufnr = " .. bufnr)

	local interrupt_message
	if not config.no_baleia_support then
		interrupt_message = "Compilation \x1b[31minterrupted\x1b[0m"
	else
		interrupt_message = "Compilation interrupted"
	end

	utils.buf_set_opt(bufnr, "modifiable", true)
	set_lines(bufnr, -1, -1, {
		"",
		interrupt_message .. " at " .. time(),
	})
	utils.wait()
	utils.buf_set_opt(bufnr, "modifiable", false)

	vim.fn.jobstop(vim.g.compile_job_id)
	vim.g.compile_job_id = nil
end)

---Run `command` and place the results in the "Compilation" buffer.
---
---@type fun(command: string, smods: SMods, count: integer, sync: boolean | nil)
local runcommand = a.void(function(command, smods, count, sync)
	current_error = 0

	debug("== runcommand() ==")
	if vim.g.compile_job_id then
		M.interrupt()

		utils.delay(1000)
	end

	debug("== opening compilation buffer ==")

	local bufnr = utils.split_unless_open(config.buffer_name, smods, count)
	debug("bufnr = " .. bufnr)

	utils.buf_set_opt(bufnr, "modifiable", true)
	utils.buf_set_opt(bufnr, "filetype", "compilation")

	vim.keymap.set("n", "q", "<CMD>q<CR>", { silent = true, buffer = bufnr })
	vim.keymap.set("n", "<CR>", "<CMD>CompileGotoError<CR>", { silent = true, buffer = bufnr })
	vim.keymap.set("n", "<C-c>", "<CMD>CompileInterrupt<CR>", { silent = true, buffer = bufnr })

	vim.api.nvim_create_autocmd("ExitPre", {
		group = vim.api.nvim_create_augroup("compile-mode", { clear = true }),
		callback = function()
			if vim.api.nvim_buf_is_valid(bufnr) then
				vim.api.nvim_buf_delete(bufnr, { force = true })
			end
		end,
	})

	if not config.no_baleia_support then
		local baleia = require("baleia").setup(config.baleia_opts or {})
		baleia.automatically(bufnr)
		vim.api.nvim_create_user_command("BaleiaLogs", function()
			baleia.logger.show()
		end, {})
	end

	-- reset compilation buffer
	set_lines(bufnr, 0, -1, {})
	utils.wait()

	local rendered_command = command

	local error = errors.parse(command)
	if error then
		errors.error_list[4] = error
	elseif not config.no_baleia_support then
		rendered_command = vim.fn.substitute(command, "^\\([^: \\t]\\+\\):", "\x1b[34m\\1\x1b[0m:", "")
	end

	set_lines(bufnr, 0, 0, {
		'-*- mode: compilation; default-directory: "' .. default_dir() .. '" -*-',
		"Compilation started at " .. time(),
		"",
		rendered_command,
	})

	utils.wait()
	errors.highlight(bufnr)

	debug("== running command: `" .. string.gsub(command, "\\`", "\\`") .. "` ==")
	local line_count, code, job_id = runjob(command, bufnr, sync)
	if job_id ~= vim.g.compile_job_id then
		return
	end
	vim.g.compile_job_id = nil

	if line_count == 0 then
		set_lines(bufnr, -1, -1, { "" })
	end

	local simple_message
	local finish_message
	if code == 0 then
		simple_message = "Compilation finished"
		finish_message = "Compilation \x1b[32mfinished\x1b[0m"
	else
		simple_message = "Compilation exited abnormally with code " .. tostring(code)
		finish_message = "Compilation \x1b[31mexited abnormally\x1b[0m with code \x1b[31m"
			.. tostring(code)
			.. "\x1b[0m"
	end

	local compliation_message = config.no_baleia_support and simple_message or finish_message
	set_lines(bufnr, -1, -1, {
		compliation_message .. " at " .. time(),
		"",
	})

	if not smods.silent then
		vim.notify(simple_message)
	end

	utils.wait()

	utils.buf_set_opt(bufnr, "modifiable", false)
	utils.buf_set_opt(bufnr, "modified", false)
end)

---Prompt for (or get by parameter) a command and run it.
---
---@param param CommandParam
M.compile = a.void(function(param)
	debug("== compile() ==")
	param = param or {}

	local command = param.args ~= "" and param.args
		or utils.input({
			prompt = "Compile command: ",
			default = vim.g.compile_command or config.default_command,
			completion = "shellcmd",
		})

	if command == nil then
		return
	end

	vim.g.compile_command = command
	prev_dir = vim.fn.getcwd()

	runcommand(command, param.smods or {}, param.count, param.bang)
end)

---Rerun the last command.
---@param param CommandParam
M.recompile = a.void(function(param)
	debug("==recompile()==")
	if vim.g.compile_command then
		runcommand(vim.g.compile_command, param.smods or {}, param.count, param.bang)
	elseif config.recompile_no_fail then
		M.compile(param)
	else
		vim.notify("Cannot recompile without previous command; compile first", vim.log.levels.ERROR)
	end
end)

---Jump to the next error in the error list.
M.next_error = a.void(function()
	debug("== next_error() ==")

	local lowest_above = nil
	for line, _ in pairs(errors.error_list) do
		if line > current_error and (not lowest_above or lowest_above > line) then
			lowest_above = line
		end
	end

	if not lowest_above then
		vim.notify("Moved past last error")
		return
	end
	debug("line = " .. lowest_above)

	current_error = lowest_above
	debug("current_error = " .. current_error)
	utils.jump_to_error(errors.error_list[lowest_above])
end)

---Jump to the previous error in the error list.
M.prev_error = a.void(function()
	debug("== prev_error() ==")

	local highest_below = nil
	for line, _ in pairs(errors.error_list) do
		if line < current_error and (not highest_below or highest_below > line) then
			highest_below = line
		end
	end

	if not highest_below then
		vim.notify("Moved past first error")
		return
	end
	debug("line = " .. highest_below)

	current_error = highest_below
	debug("current_error = " .. current_error)
	utils.jump_to_error(errors.error_list[highest_below])
end)

return M<|MERGE_RESOLUTION|>--- conflicted
+++ resolved
@@ -36,16 +36,9 @@
 ---@param data string[]
 local function set_lines(bufnr, start, end_, data)
 	vim.api.nvim_buf_set_lines(bufnr, start, end_, false, data)
-<<<<<<< HEAD
-
-	if utils.bufnr("%") == bufnr then
-		vim.cmd("normal G")
-	end
-=======
 	vim.api.nvim_buf_call(bufnr, function()
 		vim.cmd("normal G")
 	end)
->>>>>>> 728ebbed
 end
 
 ---Configure `compile-mode.nvim`. Also sets up the highlight groups for errors.
