--- conflicted
+++ resolved
@@ -7,20 +7,18 @@
 
 ## [Unreleased]
 
-<<<<<<< HEAD
 ### Added
 
 - "Goto error" logic like in Emacs' Compilation Mode
   - The error-path syntax is highlighted
   - When the cursor is on a line that begins with an error-path syntax, pressing `<CR>` will go to that error's file, row and column
   - If the error's file is not found within the current path, the user is prompted to enter the directory to search within
-=======
+
 ## [1.0.5] - 2023-10-31
 
 ### Fixed
 
 - `:vert` having the opposite effect on commands and API functions
->>>>>>> 997b08dd
 
 ## [1.0.4] - 2023-10-29
 
