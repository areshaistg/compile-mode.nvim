--- conflicted
+++ resolved
@@ -7,7 +7,6 @@
 
 ## [Unreleased]
 
-<<<<<<< HEAD
 ### Fixed
 
 - The behavior of the `PrevError` command and relevant API functions; it no longer jumps to the earliest error instead of one before the current one
@@ -15,9 +14,8 @@
 ### Added
 
 - The ability to use `:hide` on the compilation commands to hide the compilation buffer
-=======
+
 ## [2.5.0] - 2023-12-23
->>>>>>> 2ff2d26f
 
 ### Changed
 
