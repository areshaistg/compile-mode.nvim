# Changelog

All notable changes to this project will be documented in this file.

The format is based on [Keep a Changelog](https://keepachangelog.com/en/1.0.0/),
and this project adheres to [Semantic Versioning](https://semver.org/spec/v2.0.0.html).

## [Unreleased]

<<<<<<< HEAD
### Added

- "Goto error" logic like in Emacs' Compilation Mode
  - The error-path syntax is highlighted
  - When the cursor is on a line that begins with an error-path syntax, pressing `<CR>` will go to that error's file, row and column
  - If the error's file is not found within the current path, the user is prompted to enter the directory to search within
=======
## [1.0.4] - 2023-10-29

### Fixed

- Documentation and README is updated to include `buffer_name` as an option.
>>>>>>> b90af446

## [1.0.3] - 2023-10-29

### Added

- The ability to use `:aboveleft`, `:belowright`, `:topleft` and `:botright` with the `:Compile` and `:Recompile` commands
  - Also the ability to pass `smods.split` to the API functions
- Configuration option for the compilation buffer name (`buffer_name`)

## [1.0.2] - 2023-10-29

### Fixed

- The compilation buffer is no longer modifiable by default

### Added

- The ability to use `:silent` with the `:Compile` and `:Recompile` commands
  - Also the ability to pass `smods.silent` to the API functions

## [1.0.1] - 2023-10-27

### Fixed

- Usage of the previously used current working directory when using `recompile` or `:Recompile`

### Removed

- The `split_vertically` configuration option; use `:vert` instead

### Added

- This CHANGELOG file
- The ability to use `:vert` with the `:Compile` and `:Recompile` commands
  - Also the ability to pass the `smods` field (and `smods.vertical`) to the API functions

[unreleased]: https://github.com/ej-shafran/compile-mode.nvim/compare/latest...nightly
[1.0.4]: https://github.com/ej-shafran/compile-mode.nvim/compare/v1.0.3...v1.0.4
[1.0.3]: https://github.com/ej-shafran/compile-mode.nvim/compare/v1.0.2...v1.0.3
[1.0.2]: https://github.com/ej-shafran/compile-mode.nvim/compare/v1.0.1...v1.0.2
[1.0.1]: https://github.com/ej-shafran/compile-mode.nvim/compare/v1.0.0...v1.0.1<|MERGE_RESOLUTION|>--- conflicted
+++ resolved
@@ -7,20 +7,18 @@
 
 ## [Unreleased]
 
-<<<<<<< HEAD
 ### Added
 
 - "Goto error" logic like in Emacs' Compilation Mode
   - The error-path syntax is highlighted
   - When the cursor is on a line that begins with an error-path syntax, pressing `<CR>` will go to that error's file, row and column
   - If the error's file is not found within the current path, the user is prompted to enter the directory to search within
-=======
+
 ## [1.0.4] - 2023-10-29
 
 ### Fixed
 
 - Documentation and README is updated to include `buffer_name` as an option.
->>>>>>> b90af446
 
 ## [1.0.3] - 2023-10-29
 
