## Introduction

`compile-mode.nvim` is a Neovim plugin which emulates the features of Emacs'
`Compilation Mode`. It allows you to run commands which are output into a
special buffer, and then rerun that command over and over again as much as you
need. See [Emacs Compilation
Mode](https://www.gnu.org/software/emacs/manual/html_node/emacs/Compilation-Mode.html)
for more details.

## Installation

Use your favorite plugin manager. `compile-mode.nvim` depends on
[plenary.nvim](https://github.com/nvim-lua/plenary.nvim) and on
[baleia.nvim](https://github.com/m00qek/baleia.nvim) (unless the
[`no_baleia_support`](#no_baleia_support) option is set).

Here's an example of a [Lazy](https://github.com/folke/lazy.nvim) config for
`compile-mode.nvim`:

```lua
return {
  "ej-shafran/compile-mode.nvim",
  branch = "latest",
  -- or a specific version:
  -- tag = "v2.0.0"
  dependencies = {
    "nvim-lua/plenary.nvim",
    { "m00qek/baleia.nvim", tag = "v1.3.0" },
  },
  opts = {
    -- you can disable colors by uncommenting this line
    -- no_baleia_support = true,
    default_command = "npm run build"
  }
}
```

## Compilation buffer

The compilation buffer is the buffer into which the output of compilation
commands is placed. By default, its name is `"*compilation*"` (though this can
be configured using the [`buffer_name`](#buffer_name) option). Its filetype is
`compilation` - this can be used to setup `:h autocmd`s (and thus custom keymaps
and the like).

After a command has been run, the buffer's output will contain:

- the "default directory" - i.e., the current working directory from which the
  command was run
- the time at which compilation started
- the compilation command which was executed
- the output (`stdout` and `stderr`) of the command
- the exit status of the command (a command can exit successfully, abnormally,
  or by interruption) and when it occurred

If a compilation command is running and another one is triggered, the first
command is terminated (using `:h jobstop`) and this interruption is reported in
the compilation buffer. Then, after a tiny delay, the compilation buffer is
cleared and the new command starts running.

The compilation buffer has a few local commands and keymaps. The local commands
are [`:CompileGotoError`](#compilegotoerror) and
[`:CompileInterrupt`](#compileinterrupt), mapped to `<CR>` and `<C-c>`
respectively. Additionally, `q` is mapped to `<CMD>q<CR>` to allow for easy
closing of the compilation buffer.

The compilation buffer is deleted automatically when Neovim would be closed, so
unsaved changes don't get in the way. It also has the `:h 'buftype'` option set
to `acwrite`.

## Errors

The compilation buffer is checked for errors in real-time, which can then be
navigated between using [`CompileGotoError`](#compilegotoerror),
[`NextError`](#nexterror) and [`PrevError`](#preverror).

<!-- panvimdoc-include-comment
```vimdoc
					       *compile-mode.error_regexp_table*
```
-->

Errors are defined using the `error_regexp_table` option. Each field in the
table consists of a key (the name of the error's source, used for debug
information) and a table value. This table has the following keys:

<!-- panvimdoc-ignore-start -->

- `{regex}` (string) a Vim regex which captures the error and the relevant
  capture groups; if this regex matches a line an error is determined to be on
  that line
- `{filename}` (integer) the capture group number for the error's filename
  (capture groups start at 1)
- `{row}` (integer|[integer, integer]) either the capture group for the row on
  which the error occurred, or capture groups for the start and end of the row
  range in which the error occurred (optional)
- `{col}` (integer|[integer, integer]) either the capture group for the column
  on which the error occurred, or the capture groups for the start and end of
  the column range in which the error occurred (optional)
- `{type}` (level|[integer,integer?]) either an error type (`INFO`, `WARNING`,
  or `ERROR`, taken from `require("compile-mode").level`) or a tuple of capture
  groups (optional, default `ERROR`)
  - If capture groups are provided and the first capture group is matched, the
    error is considered of type `WARNING`. If the second capture group matched,
<<<<<<< HEAD
    the error is considered to be of type `INFO`. <!-- panvimdoc-ignore-end -->

=======
    the error is considered to be of type `INFO`.

<!-- panvimdoc-ignore-end -->

>>>>>>> 03ea5088
<!-- panvimdoc-include-comment
- {regex} (string) a Vim regex which captures the error and the relevant capture
  groups; if this regex matches a line an error is determined to be on that line
- {filename} (integer) the capture group number for the error's filename
  (capture groups start at 1)
- {row} (integer|[integer, integer]) either the capture group for the row on
  which the error occurred, or capture groups for the start and end of the row
  range in which the error occurred (optional)
- {col} (integer|[integer, integer]) either the capture group for the column on
  which the error occurred, or the capture groups for the start and end of the
  column range in which the error occurred (optional)
- {type} (level|[integer,integer?]) either an error type (`INFO`, `WARNING`, or
  `ERROR`, taken from `require("compile-mode").level`) or a tuple of capture
  groups (optional, default `ERROR`)
  - If capture groups are provided and the first capture group is matched, the
    error is considered of type `WARNING`. If the second capture group matched,
    the error is considered to be of type `INFO`. --->

**Note:** a type alias - `RegexpMatcher` - is available for the values of
`error_regexp_table`

For example, to add TypeScript errors:

```lua
require("compile-mode").setup({
    error_regexp_table = {
      typescript = {
	-- TypeScript errors take the form
	-- "path/to/error-file.ts(13,23): error TS22: etc."
        regex = "^\\(.\\+\\)(\\([1-9][0-9]*\\),\\([1-9][0-9]*\\)): error TS[1-9][0-9]*:",
        filename = 1,
        row = 2,
        col = 3,
      }
    }
})
```

To see the default for `error_regexp_table`, look at the source code in
`lua/compile-mode/errors.lua` in the plugin's directory (or in the repo itself).

## API

<!-- panvimdoc-ignore-start -->

### setup({opts})

<!-- panvimdoc-ignore-end -->
<!-- panvimdoc-include-comment
```vimdoc
compile_mode.setup({opts})  				  *compile-mode.setup()*
```
-->

Sets up the plugin for use.

Usage:

```lua
require("compile-mode").setup({
    -- you can disable colors by uncommenting this line
    -- no_baleia_support = true,
    default_command = "npm run build",
})
```

Valid keys and values for {opts}:

<!-- panvimdoc-ignore-start -->

#### `error_regexp_table`

See [Errors](#errors).

<!-- panvimdoc-ignore-end -->
<!-- panvimdoc-include-comment
error_regexp_table

See [Errors](#errors).
-->

<!-- panvimdoc-ignore-start -->

#### `no_baleia_support`

By default, `compile-mode.nvim` uses `baleia.nvim` to color in ANSI color escape
sequences in the compilation buffer. You can disable this behavior by setting
this config option to `true`.

<!-- panvimdoc-ignore-end -->
<!-- panvimdoc-include-comment
no_baleia_support

: By default, `compile-mode.nvim` uses `baleia.nvim` to color in ANSI color
escape sequences in the compilation buffer. You can disable this behavior by
setting this config option to `true`.
-->

<!-- panvimdoc-ignore-start -->

#### `default_command`

The string to show in the `compile()` prompt as a default. You can set it to
`""` for an empty prompt. Defaults to: `"make -k "`.

<!-- panvimdoc-ignore-end -->
<!-- panvimdoc-include-comment
default_command

: The string to show in the |compile-mode.compile()| prompt as a default. You
can set it to `""` for an empty prompt. Defaults to: `"make -k "`.
-->

<!-- panvimdoc-ignore-start -->

#### `time_format`

The way to format the time displayed at the top of the compilation buffer.
Passed into `:h strftime()`. Defaults to: `"%a %b %e %H:%M:%S"`.

<!-- panvimdoc-ignore-end -->
<!-- panvimdoc-include-comment
time_format

: The way to format the time displayed at the top of the compilation buffer.
Passed into `:h strftime()`. Defaults to: `"%a %b %e %H:%M:%S"`.
-->

<!-- panvimdoc-ignore-start -->

#### `baleia_opts`

Table of options to pass into `baleia.setup()`.
Defaults to an empty table.

<!-- panvimdoc-ignore-end -->

<!-- panvimdoc-include-comment
baleia_options

: Table of options to pass into `baleia.setup()`.
Defaults to an empty table
-->

<!-- panvimdoc-ignore-start -->

#### `buffer_name`

The name for the compilation buffer.
Defaults to: `"*compilation*"`.

<!-- panvimdoc-ignore-end -->
<!-- panvimdoc-include-comment
buffer_name

: The name for the compilation buffer.
Defaults to: `"*compilation*"`.
-->

<!-- panvimdoc-ignore-start -->

#### `error_highlights`

A table of highlights to use for errors in the compilation buffer. The possible
keys are:

- `{error}` applied to the entire captured error (optional)
- `{error_row}` applied to the number that specifies the row (or range of rows)
  of the error (optional)
- `{error_col}` applied to the number that specifies the column (or range of
  columns) of the error (optional)
- `{error_filename}` applied to the filename in which the error ocurred, when
  the error is of type `ERROR` (optional)
- `{warning_filename}` applied to the filename in which the error ocurred, when
  the error is of type `WARNING` (optional)
- `{info_filename}` applied to the filename in which the error ocurred, when the
  error is of type `INFO` (optional)

Each of the values is a table, with the following keys:

- `{background}` (string) sets the `:h guibg` of the highlight group (optional)
- `{foreground}` (string) sets the `:h guifg` of the highlight group (optional)
- `{gui}` (string) sets the `:h highlight-gui` of the highlight group, and can
  be a comma-seperated list of attributes (optional)

You can use an empty table to remove all styles from a group.

<details>
<summary>
<code>error_highlights</code> default
</summary>

The defaults for `error_highlights` are:

```lua
default_highlights = {
	error = {
		gui = "underline",
	},
	error_row = {
		gui = "underline",
		foreground = theme[2],
	},
	error_col = {
		gui = "underline",
		foreground = theme[8],
	},
	error_filename = {
		gui = "bold,underline",
		foreground = theme[9],
	},
	warning_filename = {
		gui = "underline",
		foreground = theme[3],
	},
	info_filename = {
		gui = "underline",
		foreground = theme[14],
	},
}
```

</details>

<!-- panvimdoc-ignore-end -->
<!-- panvimdoc-include-comment
error_highlights

: A table of highlights to use for errors in the compilation buffer. The
possible keys are:

- {error} applied to the entire captured error (optional)
- {error_row} applied to the number that specifies the row (or range of rows) of
  the error (optional)
- {error_col} applied to the number that specifies the column (or range of
  columns) of the error (optional)
- {error_filename} applied to the filename in which the error ocurred, when the
  error is of type `ERROR` (optional)
- {warning_filename} applied to the filename in which the error ocurred, when
  the error is of type `WARNING` (optional)
- {info_filename} applied to the filename in which the error ocurred, when the
  error is of type `INFO` (optional)

Each of the values is a table, with the following keys:

- {background} (string) sets the `:h guibg` of the highlight group (optional)
- {foreground} (string) sets the `:h guifg` of the highlight group (optional)
- {gui} (string) sets the `:h highlight-gui` of the highlight group, and can be
  a comma-seperated list of attributes (optional)

You can use an empty table to remove all styles from a group.

The defaults for `error_highlights` are:

```lua
default_highlights = {
	error = {
		gui = "underline",
	},
	error_row = {
		gui = "underline",
		foreground = theme[2],
	},
	error_col = {
		gui = "underline",
		foreground = theme[8],
	},
	error_filename = {
		gui = "bold,underline",
		foreground = theme[9],
	},
	warning_filename = {
		gui = "underline",
		foreground = theme[3],
	},
	info_filename = {
		gui = "underline",
		foreground = theme[14],
	},
}
```
-->

<!-- panvimdoc-ignore-start -->

#### `debug`

Print additional debug information. This is printed using `print`, so you can
inspect it with `:h :messages`.

<!-- panvimdoc-ignore-end -->

<!-- panvimdoc-include-comment
debug

: Print additional debug information. This is printed using Lua's print, so you
can inspect it with `:h :messages`.
-->

<!-- panvimdoc-ignore-start -->

#### `error_ignore_file_list`

A list of Vim regexes to run each error's filename by, to check if this file
should be ignored.

Defaults to: `{ "/bin/[a-z]*sh$" }`. Passing in this option does not override
this, but instead extends the list.

<!-- panvimdoc-ignore-end -->

<!-- panvimdoc-include-comment
error_ignore_file_list

: A list of Vim regexes to run each error's filename by, to check if this file
should be ignored.

Defaults to: `{ "/bin/[a-z]*sh$" }`. Passing in this option does not override
this, but instead extends the list.
-->

<!-- panvimdoc-ignore-start -->

#### `compilation_hidden_output`

A Vim regex or list of Vim regexes run on every line in the compilation buffer
which will be substituted with empty strings.

<!-- panvimdoc-ignore-end -->

<!-- panvimdoc-include-comment
compilation_hidden_output

: A Vim regex or list of Vim regexes run on every line in the compilation buffer
which will be substituted with empty strings.
-->

<!-- panvimdoc-ignore-start -->

#### `recompile_no_fail`

When `true`, running [`:Recompile`](#recompile) without a prior command will not
fail, but instead simply trigger a call to [`:Compile`](#compile).

<!-- panvimdoc-ignore-end -->

<!-- panvimdoc-include-comment
recompile_no_fail

: When `true`, running [`:Recompile`](#recompile) without a prior command will
not fail, but instead simply trigger a call to [`:Compile`](#compile).
-->

<!-- panvimdoc-ignore-start -->

#### `same_window_errors`

By default, going to errors from the compilation buffer uses `:h :wincmd` with
`p` to jump to the error in an existing window, if there is one. You can
override this behavior and override the current window instead by setting this
to `true`.

<!-- panvimdoc-ignore-end -->

<!--panvimdoc-include-comment
same_window_errors

: By default, going to errors from the compilation buffer uses `:h :wincmd` with
`p` to jump to the error in an existing window, if there is one. You can
override this behavior and override the current window instead by setting this
to `true`.
-->

<!-- panvimdoc-ignore-start -->

### compile({param})

<!-- panvimdoc-ignore-end -->
<!-- panvimdoc-include-comment
```vimdoc
compile_mode.compile({param})					*compile-mode.compile()*
```
-->

Run a command and place its output in the compilation buffer, reporting on its
result. See [`:Compile`](#compile).

#### Parameters

<!-- panvimdoc-ignore-start -->

- `{param}` (table) a table, identical to the tables passed into Neovim commands
  (optional)
  - `{param.args}`: the string of the command itself, or `nil` if the user
    should be prompted to enter a command
  - `{param.smods}`: a table - see the mods field of `:h nvim_parse_cmd()` for
<<<<<<< HEAD
    more
  <!-- panvimdoc-ignore-end -->
=======
  more

<!-- panvimdoc-ignore-end -->
>>>>>>> 03ea5088

<!-- panvimdoc-include-comment
- {param} (table) a table, identical to the tables passed into Neovim commands
  (optional)
  - {param.args}: the string of the command itself, or `nil` if the user should
    be prompted to enter a command
  - {param.smods}: a table - see the mods field of `:h nvim_parse_cmd()` for
    more
-->

<!-- panvimdoc-ignore-start -->

### recompile({param})

<!-- panvimdoc-ignore-end -->
<!-- panvimdoc-include-comment
```vimdoc
compile_mode.recompile()				*compile-mode.recompile()*
```
-->

Reruns the last compiled command. See [`:Recompile`](#recompile).

#### Parameters

<!-- panvimdoc-ignore-start -->

- `{param}` (table) a table, identical to the tables passed into Neovim commands
  (optional)
  - `{param.smods}`: a table - see the mods field of `:h nvim_parse_cmd()` for
<<<<<<< HEAD
    more
  <!-- panvimdoc-ignore-end -->
=======
  more

<!-- panvimdoc-ignore-end -->
>>>>>>> 03ea5088

<!-- panvimdoc-include-comment
- {param} (table) a table, identical to the tables passed into Neovim commands
  (optional)
  - {param.smods}: a table - see the mods field of `:h nvim_parse_cmd()` for
    more
-->

### next_error()

Jumps to the next error within the compilation buffer. See [`:NextError`](#nexterror).

### prev_error()

Jumps to a prior error within the compilation buffer. See [`:PrevError`](#preverror).

### goto_error()

Jumps to the error under the cursor. See [`:CompileGotoError`](#compilegotoerror).

### interrupt()

Interrupts the currently running compilation. See [`:CompileInterrupt`](#compileinterrupt).

## Commands

<!-- panvimdoc-ignore-start -->

### `:Compile`

Runs a command and places its output in the compilation buffer. The command is
run from the current working directory. The compilation buffer is opened in a
new split if it isn't already opened. If an argument is present, it is used as
the command. Otherwise, the user is prompted using `:h vim.ui.input()`.

<!-- panvimdoc-ignore-end -->
<!-- panvimdoc-include-comment
:Compile
: Runs a command and places its output in the compilation buffer. The command is
run from the current working directory. The compilation buffer is opened in a
new split if it isn't already opened. If an argument is present, it is used as
the command. Otherwise, the user is prompted using `:h vim.ui.input()`.
-->

The following commands work when prefixed to `:Compile`:

- `:h :vert`
- `:h :aboveleft`, `:h :belowright`, `:h :topleft` and `:h :botright`
- `:h :silent`
- `:h :hide`

Additionally, you can run the command with a `:h count` to set the size of the
opened window, like with `:h :split`.

<!-- panvimdoc-ignore-start -->

### `:Recompile`

Reruns the last compiled command. If there isn't one, the error is reported
using `:h vim.notify()` (unless [`recompile_no_fail`](#recompile_no_fail) is
set). The compilation buffer is opened in a new split if it isn't already
opened. The command is rerun from the directory in which it was originally run.

<!-- panvimdoc-ignore-end -->
<!-- panvimdoc-include-comment
:Recompile

: Reruns the last compiled command. If there isn't one, the error is reported
using `:h vim.notify()`. The compilation buffer is opened in a new split if it
isn't already opened. The command is rerun from the directory in which it was
originally run.
-->

The following commands work when prefixed to `:Compile`:

- `:h :vert`
- `:h :aboveleft`, `:h :belowright`, `:h :topleft` and `:h :botright`
- `:h :silent`
- `:h :hide`

Additionally, you can run the command with a `:h count` to set the size of the
opened window, like with `:h :split`.

<!-- panvimdoc-ignore-start -->

### `:NextError`

Jump to the next error in the compilation buffer. This does not take the cursor
into effect - it simply starts at the first error in the buffer and continues,
one by one, from there. Once the last error in the buffer is reached the command
has no effect and reports on this fact.

<!-- panvimdoc-ignore-end -->
<!-- panvimdoc-include-comment
:NextError

: Jump to the next error in the compilation buffer. This does not take the
cursor into effect - it simply starts at the first error in the buffer and
continues, one by one, from there. Once the last error in the buffer is reached
the command has no effect and reports on this fact.
-->

<!-- panvimdoc-ignore-start -->

### `:PrevError`

Jump to a prior error in the compilation buffer. This does not take the cursor
into effect - it simply starts at the current error in the buffer and continues
backwards, one by one, from there. As long as the current error is before the
first error (the default until [`:NextError`](#nexterror) has not yet been used)
this command has no effect and reports on this fact.

<!-- panvimdoc-ignore-end -->
<!-- panvimdoc-include-comment
:PrevError

: Jump to a prior error in the compilation buffer. This does not take the cursor
into effect - it simply starts at the current error in the buffer and continues
backwards, one by one, from there. As long as the current error is before the
first error (the default until [`:NextError`](#nexterror) has not yet been used)
this command has no effect and reports on this fact.
-->

<!-- panvimdoc-ignore-start -->

### `:CompileGotoError`

Only available within the compilation buffer itself.

Jump to the error present in the line under the cursor. If no such error exists,
the command reports on this fact.

Mapped to `<CR>` within the compilation buffer.

<!-- panvimdoc-ignore-end -->
<!-- panvimdoc-include-comment
:CompileGotoError

: Only available within the compilation buffer itself.

Jump to the error present in the line under the cursor. If no such error exists,
the command reports on this fact.
-->

<!-- panvimdoc-ignore-start -->

### `:CompileInterrupt`

Only available within the compilation buffer itself.

Interrupt the currently running compilation command, reporting on this in the
compilation buffer.

Mapped to `<C-c>` within the compilation buffer.

<!-- panvimdoc-ignore-end -->
<!-- panvimdoc-include-comment
:CompileInterrupt

: Only available within the compilation buffer itself.

Interrupt the currently running compilation command, reporting on this in the
compilation buffer.

Mapped to `<C-c>` within the compilation buffer.
-->

<!-- panvimdoc-ignore-start -->

## Contributing

Contributions are welcome in the form of GitHub issues and pull requests.

For contributing details see [CONTRIBUTING.md](CONTRIBUTING.md).

<!-- panvimdoc-ignore-end --><|MERGE_RESOLUTION|>--- conflicted
+++ resolved
@@ -102,15 +102,10 @@
   groups (optional, default `ERROR`)
   - If capture groups are provided and the first capture group is matched, the
     error is considered of type `WARNING`. If the second capture group matched,
-<<<<<<< HEAD
-    the error is considered to be of type `INFO`. <!-- panvimdoc-ignore-end -->
-
-=======
     the error is considered to be of type `INFO`.
 
 <!-- panvimdoc-ignore-end -->
 
->>>>>>> 03ea5088
 <!-- panvimdoc-include-comment
 - {regex} (string) a Vim regex which captures the error and the relevant capture
   groups; if this regex matches a line an error is determined to be on that line
@@ -507,14 +502,9 @@
   - `{param.args}`: the string of the command itself, or `nil` if the user
     should be prompted to enter a command
   - `{param.smods}`: a table - see the mods field of `:h nvim_parse_cmd()` for
-<<<<<<< HEAD
-    more
-  <!-- panvimdoc-ignore-end -->
-=======
   more
 
 <!-- panvimdoc-ignore-end -->
->>>>>>> 03ea5088
 
 <!-- panvimdoc-include-comment
 - {param} (table) a table, identical to the tables passed into Neovim commands
@@ -545,14 +535,9 @@
 - `{param}` (table) a table, identical to the tables passed into Neovim commands
   (optional)
   - `{param.smods}`: a table - see the mods field of `:h nvim_parse_cmd()` for
-<<<<<<< HEAD
-    more
-  <!-- panvimdoc-ignore-end -->
-=======
   more
 
 <!-- panvimdoc-ignore-end -->
->>>>>>> 03ea5088
 
 <!-- panvimdoc-include-comment
 - {param} (table) a table, identical to the tables passed into Neovim commands
